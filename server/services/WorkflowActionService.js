const { prisma } = require('../config/prisma');
const WorkflowProgressionService = require('./WorkflowProgressionService');
<<<<<<< HEAD
=======
const WorkflowCompletionService = require('./WorkflowCompletionService');
>>>>>>> 7f6b6983

class WorkflowActionService {
	constructor() {}

	// Map human-readable phase names to enum values used by Prisma
	static normalizePhaseName(phaseName) {
		if (!phaseName) return null;
		const normalized = String(phaseName).trim().toUpperCase().replace(/\s+/g, '_');
		const mapping = {
			LEAD: 'LEAD',
			PROSPECT: 'PROSPECT',
			APPROVED: 'APPROVED',
			EXECUTION: 'EXECUTION',
			'2ND_SUPP': 'SECOND_SUPPLEMENT',
			'2ND_SUPPLEMENT': 'SECOND_SUPPLEMENT',
			SECOND_SUPPLEMENT: 'SECOND_SUPPLEMENT',
			COMPLETION: 'COMPLETION'
		};
		return mapping[normalized] || mapping[normalized.replace(':', '')] || null;
	}

	async getMainTracker(projectId) {
		return await prisma.projectWorkflowTracker.findFirst({
			where: { projectId, isMainWorkflow: true },
			select: { id: true, workflowType: true }
		});
	}

	async findLineItemByName(itemName, workflowType = 'ROOFING') {
		if (!itemName) return null;
		return await prisma.workflowLineItem.findFirst({
<<<<<<< HEAD
            where: {
=======
			where: {
>>>>>>> 7f6b6983
				isActive: true,
				isCurrent: true,
				workflowType,
				itemName: { equals: itemName, mode: 'insensitive' }
			},
			include: {
				section: { include: { phase: true } }
			}
		});
	}

	// 1) Mark a line item complete and trigger progression/alerts
	async markLineItemComplete(projectId, lineItemName, userId = null, notes = null) {
		if (!projectId || !lineItemName) {
			return { success: false, message: 'projectId and lineItemName are required.' };
		}

		const tracker = await this.getMainTracker(projectId);
		if (!tracker) {
			return { success: false, message: 'No workflow tracker found for this project. Initialize the workflow first.' };
		}

		const lineItem = await this.findLineItemByName(lineItemName, tracker.workflowType || 'ROOFING');
		if (!lineItem) {
			return { success: false, message: `I couldn't find a workflow item named "${lineItemName}" for this project.` };
		}

<<<<<<< HEAD
		const result = await WorkflowProgressionService.completeLineItem(projectId, lineItem.id, userId, notes, global.io);
=======
        let result;
        try {
            result = await WorkflowProgressionService.completeLineItem(projectId, lineItem.id, userId, notes, global.io);
        } catch (e) {
            // Fallback to legacy completion service when DB functions are unavailable
            const legacy = await WorkflowCompletionService.completeLineItem(projectId, lineItem.id, userId, notes || undefined);
            const nextLegacy = legacy?.tracker?.currentLineItemId
                ? await prisma.workflowLineItem.findUnique({
                        where: { id: legacy.tracker.currentLineItemId },
                        include: { section: { include: { phase: true } } }
                    })
                : null;
            return {
                success: true,
                completedItem: legacy.completedItem,
                nextItem: nextLegacy
                    ? {
                        id: nextLegacy.id,
                        lineItemName: nextLegacy.itemName,
                        sectionName: nextLegacy.section?.displayName,
                        phaseName: nextLegacy.section?.phase?.phaseType
                    }
                    : null,
                message: nextLegacy
                    ? `The task "${legacy.completedItem.lineItemName}" is marked complete. Next: "${nextLegacy.itemName}" assigned to ${nextLegacy.responsibleRole}.`
                    : `The task "${legacy.completedItem.lineItemName}" is marked complete. That was the last item in this section or workflow.`
            };
        }
>>>>>>> 7f6b6983

		const next = result?.tracker?.currentLineItemId
			? await prisma.workflowLineItem.findUnique({
					where: { id: result.tracker.currentLineItemId },
					include: { section: { include: { phase: true } } }
				})
			: null;

		return {
			success: true,
			completedItem: {
				id: lineItem.id,
				lineItemName: lineItem.itemName,
				sectionName: lineItem.section?.displayName,
				phaseName: lineItem.section?.phase?.phaseType
			},
			nextItem: next
				? {
					id: next.id,
					lineItemName: next.itemName,
					sectionName: next.section?.displayName,
					phaseName: next.section?.phase?.phaseType
				}
			: null,
			message: next
				? `The task "${lineItem.itemName}" is marked complete. Next: "${next.itemName}" assigned to ${next.responsibleRole}.`
				: `The task "${lineItem.itemName}" is marked complete. That was the last item in this section or workflow.`
		};
	}

	// 2) List incomplete items in a given phase
<<<<<<< HEAD
    async getIncompleteItemsInPhase(projectId, phaseName) {
=======
	async getIncompleteItemsInPhase(projectId, phaseName) {
>>>>>>> 7f6b6983
		const tracker = await this.getMainTracker(projectId);
		if (!tracker) return [];

		const phaseType = WorkflowActionService.normalizePhaseName(phaseName);
		if (!phaseType) return [];

		const phase = await prisma.workflowPhase.findFirst({
			where: { phaseType, isActive: true, isCurrent: true, workflowType: tracker.workflowType || 'ROOFING' },
			include: {
				sections: {
					where: { isActive: true, isCurrent: true },
					include: { lineItems: { where: { isActive: true, isCurrent: true } } },
					orderBy: { displayOrder: 'asc' }
				}
			}
		});
		if (!phase) return [];

		const completed = await prisma.completedWorkflowItem.findMany({
			where: { trackerId: tracker.id },
			select: { lineItemId: true }
		});
		const completedIds = new Set(completed.map(c => c.lineItemId));

		const items = [];
		for (const section of phase.sections) {
			const sorted = [...section.lineItems].sort((a, b) => a.displayOrder - b.displayOrder);
			for (const item of sorted) {
				if (!completedIds.has(item.id)) {
					items.push({
						id: item.id,
						itemName: item.itemName,
						sectionName: section.displayName,
						phaseName: phase.phaseType,
						displayOrder: item.displayOrder
					});
				}
			}
		}

		return items;
	}

	// 3) Find the current blocker in a phase (first incomplete item)
	async findBlockingTask(projectId, phaseName) {
		const items = await this.getIncompleteItemsInPhase(projectId, phaseName);
		return items.length > 0 ? items[0] : null;
	}

	// 4) Can we advance phase?
	async canAdvancePhase(projectId, phaseName) {
		const incomplete = await this.getIncompleteItemsInPhase(projectId, phaseName);
		const ready = incomplete.length === 0;
		return {
			ready,
			message: ready
				? `All tasks in the ${phaseName} phase are complete. You can advance.`
				: `There are ${incomplete.length} incomplete tasks in ${phaseName}. Blocker: "${incomplete[0].itemName}".`
		};
	}

	// 5) Reassign an alert for a specific task to a new user
	async reassignTask(lineItemName, newUserId, projectId) {
		if (!lineItemName || !newUserId || !projectId) {
			return { success: false, message: 'lineItemName, newUserId, and projectId are required.' };
		}

		// Update all active alerts for this project and this step name
		const updated = await prisma.workflowAlert.updateMany({
			where: {
				projectId,
<<<<<<< HEAD
                status: 'ACTIVE',
=======
				status: 'ACTIVE',
>>>>>>> 7f6b6983
				OR: [
					{ stepName: lineItemName },
				]
			},
			data: { assignedToId: newUserId, acknowledged: false, isRead: false }
		});

		return {
			success: true,
			message: updated.count > 0
				? `Reassigned ${updated.count} alert(s) for "${lineItemName}".`
				: `No active alerts found for "${lineItemName}" to reassign.`
		};
	}
}

<<<<<<< HEAD
<<<<<<< Current (Your changes)
module.exports = new WorkflowActionService();
=======
module.exports = WorkflowActionService;
>>>>>>> Incoming (Background Agent changes)
=======
module.exports = WorkflowActionService;
>>>>>>> 7f6b6983
<|MERGE_RESOLUTION|>--- conflicted
+++ resolved
@@ -1,9 +1,6 @@
 const { prisma } = require('../config/prisma');
 const WorkflowProgressionService = require('./WorkflowProgressionService');
-<<<<<<< HEAD
-=======
 const WorkflowCompletionService = require('./WorkflowCompletionService');
->>>>>>> 7f6b6983
 
 class WorkflowActionService {
 	constructor() {}
@@ -35,11 +32,7 @@
 	async findLineItemByName(itemName, workflowType = 'ROOFING') {
 		if (!itemName) return null;
 		return await prisma.workflowLineItem.findFirst({
-<<<<<<< HEAD
-            where: {
-=======
 			where: {
->>>>>>> 7f6b6983
 				isActive: true,
 				isCurrent: true,
 				workflowType,
@@ -67,9 +60,6 @@
 			return { success: false, message: `I couldn't find a workflow item named "${lineItemName}" for this project.` };
 		}
 
-<<<<<<< HEAD
-		const result = await WorkflowProgressionService.completeLineItem(projectId, lineItem.id, userId, notes, global.io);
-=======
         let result;
         try {
             result = await WorkflowProgressionService.completeLineItem(projectId, lineItem.id, userId, notes, global.io);
@@ -98,7 +88,6 @@
                     : `The task "${legacy.completedItem.lineItemName}" is marked complete. That was the last item in this section or workflow.`
             };
         }
->>>>>>> 7f6b6983
 
 		const next = result?.tracker?.currentLineItemId
 			? await prisma.workflowLineItem.findUnique({
@@ -130,11 +119,7 @@
 	}
 
 	// 2) List incomplete items in a given phase
-<<<<<<< HEAD
-    async getIncompleteItemsInPhase(projectId, phaseName) {
-=======
 	async getIncompleteItemsInPhase(projectId, phaseName) {
->>>>>>> 7f6b6983
 		const tracker = await this.getMainTracker(projectId);
 		if (!tracker) return [];
 
@@ -206,11 +191,7 @@
 		const updated = await prisma.workflowAlert.updateMany({
 			where: {
 				projectId,
-<<<<<<< HEAD
-                status: 'ACTIVE',
-=======
 				status: 'ACTIVE',
->>>>>>> 7f6b6983
 				OR: [
 					{ stepName: lineItemName },
 				]
@@ -227,12 +208,4 @@
 	}
 }
 
-<<<<<<< HEAD
-<<<<<<< Current (Your changes)
-module.exports = new WorkflowActionService();
-=======
-module.exports = WorkflowActionService;
->>>>>>> Incoming (Background Agent changes)
-=======
-module.exports = WorkflowActionService;
->>>>>>> 7f6b6983
+module.exports = WorkflowActionService;